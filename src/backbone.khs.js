'use strict';

/**
 * @file Backbone extension
 * @version 1.0.0
 * @author Mark Determan <mdeterman@keyholesoftware.com>
 * @module in-the-keyhole/backbone.khs
 * @licence MIT
 * @copyright Keyhole Software, LLC.
 */

var $ = require('jquery');
var _ = require('underscore');
var Backbone = require('backbone');
var Radio = require('backbone.radio');
var Stickit = require("backbone.stickit");
var EmptyFn = _.noop;


// https://github.com/webpack/webpack/issues/34#issuecomment-50829464
Backbone.$ = $;

// Make sure we have a copy of Backbone to access
exports.Backbone = Backbone;

// Set up the DOM manipulator
exports.$ = Backbone.$;

// Short cut for the history object
<<<<<<< HEAD
var history = Backbone.history;
=======
var history = exports.Backbone.history;
>>>>>>> 4330d735
exports.history = history;

// Borrow this Backbone `extend` method so we cn use it as needed
exports.extend = Backbone.Model.extend;

/**
 * A Base Class that other Classes should descend from.
 * Object borrows many conventions and utilities from Backbone.
 * @param {object} options
 * @mixes Backbone.Model.extend
 * @constructor
 */
var Object = function (options) {
    // make sure we have a valid object to pass to the initialize function
    this.options = _.extend({}, _.result(this, 'options'), options);
    this.initialize.apply(this, [this.options]);
};

// Add the backbone extend function to the Object
Object.extend = exports.extend;

// Add the initialize function.
_.extend(Object.prototype, {
    /**
     * Abstract function for objects. This will be called on the creation of the class.
     * @param {object} options - object passed into the construction of the object
     * @abstract 
     */
    initialize: EmptyFn
});

exports.Object = Object;

/**
 * An abstract class to give some basic structure around the session.
 * @param {object} options - configurable options for the class.
 * @extends Object
 * @mixes Bootstrap.Radio.Command
 * @abstract
 */
var Session = Object.extend({
    
    /**
     * Track the state of the session
     * @property {boolean} authenticated
     * @private 
     */
    authenticated: false,

    /**
     * A place to keep the username
     * @property {string} principal
     * @private 
     */
    principal: undefined,

    /**
     * Array of roles name
     * @property {string[]} roles
     * @private
     */
    roles: undefined,

    /**
     * Function to fetch the state of the session 
     * @returns {boolean}
     */
    isAuthenticated: function () {
        return this.authenticated;
    },

    /**
     * Invalidates the current session
     * @fires authentication:invalidated
     * @abstract
     * 
     * @example
     *  invalidate: function() {
     *      var _this = this;  
     *      $.ajax({
     *          url: '/login',
     *          type: 'post'
     *      }).done(function(data) {
     *          Session.prototype.invalidate.apply(_this)
     *      });
     *  }
     */
    invalidate: function() {
        this.authenticated = false;
        this.roles = undefined;
        this.command('authentication:invalidated');
    },

    /**
     * Check to see if the the user has a role
     * @param {string} role - The role to validate
     * @returns {boolean}
     * @abstract 
     */
    isInRole: function (role) {
		var roles = this.roles || [];
		return _.indexOf(roles, role) !== -1;
    },

    /**
     * Add roles to the session.
     * @param {string} role - role for the user
     * @return {string[]} roles added
     */
    addRoles: function(role) {
        this.roles = _.union(this.roles || [], Array.prototype.slice.call(arguments));
    },

    /**
     * Abstract function to handel the authenticating the session.
     * @param {string} username
     * @param {string} password
     * @fire  authentication:success
     * @fires authentication:failed
     * @abstract 
     * 
     * @example
     *  authenticate: function(username, password) {
     *      var _this = this;  
     *      $.ajax({
     *          url: '/login',
     *          type: 'post'
     *      }).done(function(data) {
     *          _this.principal = username
     *          Session.prototype.authenticate.apply(_this)
     *      }).fail(function(){
     *          this.command('authentication:failed', username);
     *      });
     *  }
     */
    authenticate: function (username, password) {
        this.principal = username;
        this.authenticated = true;
        this.command('authentication:success', username);
    }

});

_.extend(Session.prototype, Radio.Commands);
exports.Session = Session;

/**
 * Internal helper class to help manage regions.
 * @param {object} options - configurable options for the class.
 * @param {object} options.$el - jquery selected dom element
 * @extends Object
 * @constructor
 */
var RegionManager = Object.extend({
    /**
     * @property {object} jquery selected dom element 
     * @private 
     */
    $el: undefined,
    /**
     * @property {object} active view
     * @private 
     */
    view: undefined,

    constructor: function (options) {
        options || (options = {});
        _.bindAll(this, 'show', 'remove');
        _.extend(this, _.pick(options, ['$el']));
		Object.apply(this, arguments);
    },

    /**
     * show the view with the $el that was pasted during the creation
     * on the class. This will call a remove function to clean up the
	 * current $el. The view is added to the $el with jQuery.append.
     * @param {object} view - this expected to be a View object
     */
    show: function (view) {
        if (view && !view.isRendered()) {
            view.render();
        }
        this.remove();
        return this.$el.append(view && view.$el);
    },
    /**
     * clean up the view
	 * this remove the children by doing a jQuery.detach. 
	 * this is to prevet jQuery from removing the events
	 * form the object
     */
    remove: function () {
        return this.$el.children().detach();
    }
});

exports.RegionManager = RegionManager;

/**
 * Internal helper class to help manage regions.
 * @param {object} options - configurable options for the class.
 * @param {object} options.channelName - auto generated if unset
 * @extends Object
 * @constructor
 */
var Application = Object.extend({
    /**
     * @property {string} channelName - name of the channel of Backbone.Radio
     * @private
     */
    channelName: undefined,
    /**
     * @property {object} regions - regions for the application.
     */
    regions: undefined,

    constructor: function (options) {
        _.bindAll(this, 'addRegions');
		_.extend(this, _.pick(options, ['channelName']));
        this.channelName || (this.channelName = _.uniqueId('channel'));
        Object.apply(this, arguments);
    },

    /**
     * Function for adding regions to the application
	 * This will use jQuery(document) for the base selector
     * 
     * @param {object} object - definition of the regions  
     * 
     * @example
     * this.addRegion({
     *     body: '#body'
     * });
     * 
     * this.regions.body.show(view)
     */
    addRegions: function (object) {
        this.regions || (this.regions= {});
        object || (object = {});
        _.each(object, function (value, key) {
            this.regions[key] = new RegionManager({
                $el: $(document).find(value)
            })
        }, this);
    }
});

_.extend(Application.prototype, Radio.Commands);
exports.Application = Application;

// Cached regular expressions for matching named param parts and splatted
// parts of route strings.
var optionalParam = /\((.*?)\)/g;
var namedParam    = /(\(\?)?:\w+/g;
var splatParam    = /\*\w+/g;
var escapeRegExp  = /[\-{}\[\]+?.,\\\^$|#\s]/g;

/**
 * Controller to handel navigation flow for a module
 * @param {object} options - configurable options for the class.
 * @param {object} options.path - base path for routes
 * @extends Object
 * @abstract
 *
 * @example
 * var Module = Backbone.Module.extend({
 *      path: 'test',
 *      routes: {
 *          '': 'show',
 *          ':value': 'search'
 *      },
 *
 *      show: function() { },
 *
 *      search: function(value) { }
 * });
 */
var Module = Object.extend({


    /**
     * @property {string} path - base path for routes
     * @private
     */
    path: undefined,

    /**
     * @property {object} routes -
     *
     * @example
     * routes: {
     *      '', 'show',
     *      ':value': 'search'
     * }
     */
    routes: undefined,

    constructor: function (options) {
        _.bindAll(this, 'start', 'stop', '_handleBeforeRoute', '_handleAfterRoute');
        options || (options = {});
        _.extend(this, _.pick(options, ['path']))
        this._buildRoutes.apply(this);
        Object.apply(this, arguments);
    },

    /**
     *
     */
    start: function() {
        this._registerRoutes();
    },

    /**
     *
     */
    stop: function() {
        this._deregisterRoutes();
    },

    /**
     * function to register route with Backbone.history
     * @private
     */
    _registerRoutes: function() {
        history.handlers = _.uniq(_.union(history.handlers, _.values(this.routes)));
    },

    /**
     * function to remove route from Backbone.history
     * @private
     */
    _deregisterRoutes: function() {
        history.handlers = _.difference(history.handlers, _.values(this.routes));
    },

    /**
     * Function to build routes
     * @throws function not found
     * @private
     */
    _buildRoutes: function() {
        var _this = this,
            beforeRoute = this._handleBeforeRoute,
            afterRoute = this._handleAfterRoute;

        _.each(this.routes, function(value, key) {
            var callback = this[value],
                route = {};

            if(!_.isFunction(callback)) {
                throw "route function `" + value + "` not found";
            }

            var wrapper = _.wrap(callback, function() {
                beforeRoute(route);
                // make sure we call in the correct scope
                callback.call(_this);
                afterRoute(route);
            });

            route.key = key;
            route.route = this._routeToRegExp(key);
            route.callback = wrapper;

            this.routes[key] = route
        }, this);
    },


    /**
     * @see Backbone.Router._routeToRegExp
     * @param route
     * @return {RegExp}
     * @private
     */
    _routeToRegExp: function(route) {
        (route.length > 0)? route = this.path + "/" + route : route = this.path;
        route = route.replace(escapeRegExp, '\\$&')
            .replace(optionalParam, '(?:$1)?')
            .replace(namedParam, function(match, optional) {
                return optional ? match : '([^/?]+)';
            })
            .replace(splatParam, '([^?]*?)');
        return new RegExp('^' + route + '(?:\\?([\\s\\S]*))?$');
    },

    /**
     * function to handle the
     * @param {string} fragment - the path for the route
     * @param {object} route - router object
     * @param {string} route.key -
     * @param {RegExp} route.route -
     * @param {function} route.callback -
     * @param {object} callback - function for callback with the scope of this
     * @private
     */
    _handleBeforeRoute: EmptyFn,

    /**
     * function to handle the
     * @param {string} fragment - the path for the route
     * @param {object} route - router object
     * @param {string} route.key -
     * @param {RegExp} route.route -
     * @param {function} route.callback -
     * @param {object} callback - function for callback with the scope of this
     * @private
     */
    _handleAfterRoute: EmptyFn

});

exports.Module = Module;

/**
 * View Controller
 * @param {object} options - configurable options for the class.
 * @param {object} options.path - base path for routes
 * @extends Backbone.View
 * @abstract
 */
var View = Backbone.View.extend({

    /**
     * @property {string} channelName - name of the channel of Backbone.Radio
     * @private
     */
    channelName: undefined,

    /**
     * doc: http://nytimes.github.io/backbone.stickit/
     * @property {object} bindings - BackBone Sitckit property
     * @see Stickit
     */
    bindings: undefined,

    constructor: function (options) {
        _.bindAll(this, 'render', 'beforeRender', 'afterRender');
        var _this = this,
            render = this.render,
            before = this.beforeRender,
            after = this.afterRender;

        options || (options = {});
        _.extend(this, _.pick(options, ['channelName']));
        this.channelName || (this.channelName = _.uniqueId('channel'));

        this.render = _.wrap(render, function() {
            var val;
            before();
            val = render.call(_this);
            after();
            return val;
        });
        Backbone.View.apply(this, arguments);
    },

    /**
     * executed before render
     */
    beforeRender: EmptyFn,

    /**
     * executed after render
     */
    afterRender: EmptyFn,

    /**
     * executed during render. this is expected to be a function
     */
    template: EmptyFn,

    /**
     * Render the tempate
     * @return {View} - the current view
     */
    render: function () {
        this._renderTemplate();
        return this;
    },

    /**
     * check if the view is rendered.
     * @return {boolean}
     */
    isRendered: function () {
        return this.$el.children().length > 0;
    },

    /**
     * Method to render the view.
     * This method is use for internal use only
     *
     * @private
     */
    _renderTemplate: function () {
        var html = this.template && this.template.call(this, (this.model && this.model.toJSON()));
        $(html).attr('data-cid', this.cid);
        this.$el.empty();
        this.$el.append(html);
        this.model && this.bindings && this.stickit();
    }
});

_.extend(View.prototype, Radio.Commands)
exports.View = View;

/**
 * Region View Controller
 * @extends View
 * @abstract
 */
var RegionView = View.extend({

    /**
     * @property {object}
     *
     * @example
     * this.addRegion({
     *     body: '#body'
     * });
     */
    regions: undefined,

    constructor: function (options) {
        _.bindAll(this, '_loadRegions');
        View.apply(this, arguments);
    },

    /**
    * Method to render the view.
    * This method is use for internal use only
    *
    * @see View._renderTemplate
    * @private
    */
    _renderTemplate: function () {
        // call parent
       View.prototype._renderTemplate.call(this);

        // auto build the regions
        this._loadRegions.call(this);
    },

    /**
     * Function for adding regions to the application
     * This will use this.$el for the base selector
     *
     * @private
     */
    _loadRegions: function () {
        // make sure we have an object
        this.regions = _.extend({}, this.regions);
        _.each(this.regions, function (value, key) {
            this.regions[key] = new RegionManager({
                $el: this.$(value)
            });
        }, this);
    }
});

exports.RegionView = RegionView;

var ViewWrapper = Object.extend({

    model: undefined,

    view: undefined,

    constructor: function (options) {
        options || (options = {});
        _.extend(this, _.pick(options, ['model', 'view']));
        Object.apply(this, arguments);
    },

    remove: function() {
        this.view.remove();
    }
});

var CollectionView = View.extend({

    /**
     * @property {Collection}
     *
     * @private
     */
    collection: undefined,

    /**
     * @property {ItemView}
     */
    childView: undefined,

    /**
     * @property {string}
     *
     * @private
     */
    childSelector:undefined,

    /**
     *
     * @private
     */
    children: undefined,

    /**
     * @see View.constructor()
     * @param options
     * @private
     */
    constructor: function (options) {
        this.children = [];
        options || (options = {});
        _.extend(this, _.pick(options, ['collection']));
        this.channelName || (this.channelName = _.uniqueId('channel'));
        this._initialEvents();
        View.apply(this, arguments);
    },

    _initialEvents: function () {
        _(this).bindAll('_onCollectionAdd', '_onCollectionRemove', 'render');
        if (this.collection) {
            this.collection.bind('add', this._onCollectionAdd);
            this.collection.bind('remove', this._onCollectionRemove);
            this.collection.bind('reset', this.render);


            //if (this.sort) {
            //    this.listenTo(this.collection, 'sort', this._sortViews);
            //}
        }
    },

    _onCollectionAdd: function (model) {
        //this.destroyEmptyView();
        var ChildView = this.getChildView(model);
        var index = this.collection.indexOf(model);
        this.addChild(model, ChildView, index);
    },

    _onCollectionRemove: function (model) {
        var wrapper = _.find(this.children, {model:model});
        this.children = _.without(this.children, wrapper);
        wrapper.remove();
    },

    /**
     * Method to render the view.
     * This method is use for internal use only
     *
     * @see View
     * @private
     */
    _renderTemplate: function() {
        if(!this.collection) {
            throw "CollectionView requires a collection to be defined."
        }

        this.destroyChildren();

        // call parent
        View.prototype._renderTemplate.apply(this);

        // setup child selector
        this.childSelector = (this.childSelector ? this.$(this.childSelector) : this.$el);

        this.collection.each(function(model, index) {
            this.addChild(model, this.getChildView(), index);
        }, this);
    },

    destroyChildren: function() {
        this.children = [];
        this.childSelector && this.childSelector.empty();
    },

    /**
     *  Getter method to get the child view.
     *
     * @returns {ItemView}
     */
    getChildView: function ( ) {
        return this.childView;
    },

    /**
     *
     * @param {Model} model
     * @param {ItemView} View
     * @param {number} index
     */
    addChild: function(model, View, index) {
        var view = new View({model:model});
        view._parent = this;

        this.children[index] = new ViewWrapper({
            model: model,
            view: view
        });

        view.render();
        this.childSelector.append(view.$el);
    }
});

exports.CollectionView = CollectionView;

exports.ItemView = exports.View.extend({

    /**
     * Method to render the view.
     * This method is use for internal use only
     *
     * @see View
     * @private
     */
    _renderTemplate: function () {
        if (!this.model) {
            throw "ItemView requires model before render."
        }

        // call parent
        exports.View.prototype._renderTemplate.apply(this);
    }
})

exports.CollectionItemView = exports.View.extend({});

exports.Model = exports.Backbone.Model.extend({

});

exports.Collection = exports.Backbone.Collection.extend({});<|MERGE_RESOLUTION|>--- conflicted
+++ resolved
@@ -24,14 +24,10 @@
 exports.Backbone = Backbone;
 
 // Set up the DOM manipulator
-exports.$ = Backbone.$;
+exports.$ = exports.Backbone.$;
 
 // Short cut for the history object
-<<<<<<< HEAD
-var history = Backbone.history;
-=======
 var history = exports.Backbone.history;
->>>>>>> 4330d735
 exports.history = history;
 
 // Borrow this Backbone `extend` method so we cn use it as needed
@@ -480,11 +476,9 @@
         this.channelName || (this.channelName = _.uniqueId('channel'));
 
         this.render = _.wrap(render, function() {
-            var val;
             before();
-            val = render.call(_this);
+            render.call(_this);
             after();
-            return val;
         });
         Backbone.View.apply(this, arguments);
     },
@@ -528,10 +522,8 @@
      * @private
      */
     _renderTemplate: function () {
-        var html = this.template && this.template.call(this, (this.model && this.model.toJSON()));
-        $(html).attr('data-cid', this.cid);
         this.$el.empty();
-        this.$el.append(html);
+        this.$el.append(this.template && this.template.call(this, (this.model && this.model.toJSON())));
         this.model && this.bindings && this.stickit();
     }
 });
@@ -539,11 +531,6 @@
 _.extend(View.prototype, Radio.Commands)
 exports.View = View;
 
-/**
- * Region View Controller
- * @extends View
- * @abstract
- */
 var RegionView = View.extend({
 
     /**
@@ -584,7 +571,7 @@
      */
     _loadRegions: function () {
         // make sure we have an object
-        this.regions = _.extend({}, this.regions);
+        this.regions || (this.regions = {})
         _.each(this.regions, function (value, key) {
             this.regions[key] = new RegionManager({
                 $el: this.$(value)
@@ -595,29 +582,10 @@
 
 exports.RegionView = RegionView;
 
-var ViewWrapper = Object.extend({
-
-    model: undefined,
-
-    view: undefined,
-
-    constructor: function (options) {
-        options || (options = {});
-        _.extend(this, _.pick(options, ['model', 'view']));
-        Object.apply(this, arguments);
-    },
-
-    remove: function() {
-        this.view.remove();
-    }
-});
-
-var CollectionView = View.extend({
+exports.CollectionView = exports.View.extend({
 
     /**
      * @property {Collection}
-     *
-     * @private
      */
     collection: undefined,
 
@@ -626,17 +594,6 @@
      */
     childView: undefined,
 
-    /**
-     * @property {string}
-     *
-     * @private
-     */
-    childSelector:undefined,
-
-    /**
-     *
-     * @private
-     */
     children: undefined,
 
     /**
@@ -650,7 +607,7 @@
         _.extend(this, _.pick(options, ['collection']));
         this.channelName || (this.channelName = _.uniqueId('channel'));
         this._initialEvents();
-        View.apply(this, arguments);
+        exports.View.apply(this, arguments);
     },
 
     _initialEvents: function () {
@@ -674,10 +631,9 @@
         this.addChild(model, ChildView, index);
     },
 
-    _onCollectionRemove: function (model) {
-        var wrapper = _.find(this.children, {model:model});
-        this.children = _.without(this.children, wrapper);
-        wrapper.remove();
+    _onCollectionRemove: function () {
+        debugger;
+
     },
 
     /**
@@ -695,10 +651,7 @@
         this.destroyChildren();
 
         // call parent
-        View.prototype._renderTemplate.apply(this);
-
-        // setup child selector
-        this.childSelector = (this.childSelector ? this.$(this.childSelector) : this.$el);
+        exports.View.prototype._renderTemplate.apply(this);
 
         this.collection.each(function(model, index) {
             this.addChild(model, this.getChildView(), index);
@@ -707,7 +660,7 @@
 
     destroyChildren: function() {
         this.children = [];
-        this.childSelector && this.childSelector.empty();
+        this.$el.html('');
     },
 
     /**
@@ -719,27 +672,16 @@
         return this.childView;
     },
 
-    /**
-     *
-     * @param {Model} model
-     * @param {ItemView} View
-     * @param {number} index
-     */
     addChild: function(model, View, index) {
         var view = new View({model:model});
         view._parent = this;
 
-        this.children[index] = new ViewWrapper({
-            model: model,
-            view: view
-        });
+        this.children[index] = view;
 
         view.render();
-        this.childSelector.append(view.$el);
+        this.$el.append(view.$el);
     }
 });
-
-exports.CollectionView = CollectionView;
 
 exports.ItemView = exports.View.extend({
 
@@ -762,8 +704,6 @@
 
 exports.CollectionItemView = exports.View.extend({});
 
-exports.Model = exports.Backbone.Model.extend({
-
-});
+exports.Model = exports.Backbone.Model.extend({});
 
 exports.Collection = exports.Backbone.Collection.extend({});